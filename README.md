--- conflicted
+++ resolved
@@ -75,10 +75,6 @@
 - [ ] Autotune for parallelism degree
 - [ ] Autothrottling
 - [ ] Flexible SPA manipulation
-<<<<<<< HEAD
-- [ ] Ports to NoneJS and GO
+- [ ] Ports to NodeJS and Go
 
-See the [LICENSE](LICENSE.txt) file for license rights and limitations (GNU GPLv3).
-=======
-- [ ] Ports to NodeJS and Go
->>>>>>> 76491ab3
+See the [LICENSE](LICENSE.txt) file for license rights and limitations (GNU GPLv3).